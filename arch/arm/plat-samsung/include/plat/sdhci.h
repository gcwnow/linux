/* linux/arch/arm/plat-samsung/include/plat/sdhci.h
 *
 * Copyright (c) 2011 Samsung Electronics Co., Ltd.
 *		http://www.samsung.com
 *
 * Copyright 2008 Openmoko, Inc.
 * Copyright 2008 Simtec Electronics
 *	http://armlinux.simtec.co.uk/
 *	Ben Dooks <ben@simtec.co.uk>
 *
 * S3C Platform - SDHCI (HSMMC) platform data definitions
 *
 * This program is free software; you can redistribute it and/or modify
 * it under the terms of the GNU General Public License version 2 as
 * published by the Free Software Foundation.
*/

#ifndef __PLAT_S3C_SDHCI_H
#define __PLAT_S3C_SDHCI_H __FILE__

#include <linux/platform_data/mmc-sdhci-s3c.h>
#include <plat/devs.h>

/* s3c_sdhci_set_platdata() - common helper for setting SDHCI platform data
 * @pd: The default platform data for this device.
 * @set: Pointer to the platform data to fill in.
 */
extern void s3c_sdhci_set_platdata(struct s3c_sdhci_platdata *pd,
				    struct s3c_sdhci_platdata *set);

/**
 * s3c_sdhci0_set_platdata - Set platform data for S3C SDHCI device.
 * @pd: Platform data to register to device.
 *
 * Register the given platform data for use withe S3C SDHCI device.
 * The call will copy the platform data, so the board definitions can
 * make the structure itself __initdata.
 */
extern void s3c_sdhci0_set_platdata(struct s3c_sdhci_platdata *pd);
extern void s3c_sdhci1_set_platdata(struct s3c_sdhci_platdata *pd);
extern void s3c_sdhci2_set_platdata(struct s3c_sdhci_platdata *pd);
extern void s3c_sdhci3_set_platdata(struct s3c_sdhci_platdata *pd);

/* Default platform data, exported so that per-cpu initialisation can
 * set the correct one when there are more than one cpu type selected.
*/

extern struct s3c_sdhci_platdata s3c_hsmmc0_def_platdata;
extern struct s3c_sdhci_platdata s3c_hsmmc1_def_platdata;
extern struct s3c_sdhci_platdata s3c_hsmmc2_def_platdata;
extern struct s3c_sdhci_platdata s3c_hsmmc3_def_platdata;

/* Helper function availability */

extern void s3c2416_setup_sdhci0_cfg_gpio(struct platform_device *, int w);
extern void s3c2416_setup_sdhci1_cfg_gpio(struct platform_device *, int w);
extern void s3c64xx_setup_sdhci0_cfg_gpio(struct platform_device *, int w);
extern void s3c64xx_setup_sdhci1_cfg_gpio(struct platform_device *, int w);
extern void s3c64xx_setup_sdhci2_cfg_gpio(struct platform_device *, int w);
<<<<<<< HEAD
extern void s5pv210_setup_sdhci0_cfg_gpio(struct platform_device *, int w);
extern void s5pv210_setup_sdhci1_cfg_gpio(struct platform_device *, int w);
extern void s5pv210_setup_sdhci2_cfg_gpio(struct platform_device *, int w);
extern void s5pv210_setup_sdhci3_cfg_gpio(struct platform_device *, int w);
extern void exynos4_setup_sdhci0_cfg_gpio(struct platform_device *, int w);
extern void exynos4_setup_sdhci1_cfg_gpio(struct platform_device *, int w);
extern void exynos4_setup_sdhci2_cfg_gpio(struct platform_device *, int w);
extern void exynos4_setup_sdhci3_cfg_gpio(struct platform_device *, int w);
=======
>>>>>>> c2fff85e

/* S3C2416 SDHCI setup */

#ifdef CONFIG_S3C2416_SETUP_SDHCI
static inline void s3c2416_default_sdhci0(void)
{
#ifdef CONFIG_S3C_DEV_HSMMC
	s3c_hsmmc0_def_platdata.cfg_gpio = s3c2416_setup_sdhci0_cfg_gpio;
#endif /* CONFIG_S3C_DEV_HSMMC */
}

static inline void s3c2416_default_sdhci1(void)
{
#ifdef CONFIG_S3C_DEV_HSMMC1
	s3c_hsmmc1_def_platdata.cfg_gpio = s3c2416_setup_sdhci1_cfg_gpio;
#endif /* CONFIG_S3C_DEV_HSMMC1 */
}

#else
static inline void s3c2416_default_sdhci0(void) { }
static inline void s3c2416_default_sdhci1(void) { }

#endif /* CONFIG_S3C2416_SETUP_SDHCI */

/* S3C64XX SDHCI setup */

#ifdef CONFIG_S3C64XX_SETUP_SDHCI
static inline void s3c6400_default_sdhci0(void)
{
#ifdef CONFIG_S3C_DEV_HSMMC
	s3c_hsmmc0_def_platdata.cfg_gpio = s3c64xx_setup_sdhci0_cfg_gpio;
#endif
}

static inline void s3c6400_default_sdhci1(void)
{
#ifdef CONFIG_S3C_DEV_HSMMC1
	s3c_hsmmc1_def_platdata.cfg_gpio = s3c64xx_setup_sdhci1_cfg_gpio;
#endif
}

static inline void s3c6400_default_sdhci2(void)
{
#ifdef CONFIG_S3C_DEV_HSMMC2
	s3c_hsmmc2_def_platdata.cfg_gpio = s3c64xx_setup_sdhci2_cfg_gpio;
#endif
}

static inline void s3c6410_default_sdhci0(void)
{
#ifdef CONFIG_S3C_DEV_HSMMC
	s3c_hsmmc0_def_platdata.cfg_gpio = s3c64xx_setup_sdhci0_cfg_gpio;
#endif
}

static inline void s3c6410_default_sdhci1(void)
{
#ifdef CONFIG_S3C_DEV_HSMMC1
	s3c_hsmmc1_def_platdata.cfg_gpio = s3c64xx_setup_sdhci1_cfg_gpio;
#endif
}

static inline void s3c6410_default_sdhci2(void)
{
#ifdef CONFIG_S3C_DEV_HSMMC2
	s3c_hsmmc2_def_platdata.cfg_gpio = s3c64xx_setup_sdhci2_cfg_gpio;
#endif
}

#else
static inline void s3c6410_default_sdhci0(void) { }
static inline void s3c6410_default_sdhci1(void) { }
static inline void s3c6410_default_sdhci2(void) { }
static inline void s3c6400_default_sdhci0(void) { }
static inline void s3c6400_default_sdhci1(void) { }
static inline void s3c6400_default_sdhci2(void) { }

#endif /* CONFIG_S3C64XX_SETUP_SDHCI */

<<<<<<< HEAD
/* S5PV210 SDHCI setup */

#ifdef CONFIG_S5PV210_SETUP_SDHCI
static inline void s5pv210_default_sdhci0(void)
{
#ifdef CONFIG_S3C_DEV_HSMMC
	s3c_hsmmc0_def_platdata.cfg_gpio = s5pv210_setup_sdhci0_cfg_gpio;
#endif
}

static inline void s5pv210_default_sdhci1(void)
{
#ifdef CONFIG_S3C_DEV_HSMMC1
	s3c_hsmmc1_def_platdata.cfg_gpio = s5pv210_setup_sdhci1_cfg_gpio;
#endif
}

static inline void s5pv210_default_sdhci2(void)
{
#ifdef CONFIG_S3C_DEV_HSMMC2
	s3c_hsmmc2_def_platdata.cfg_gpio = s5pv210_setup_sdhci2_cfg_gpio;
#endif
}

static inline void s5pv210_default_sdhci3(void)
{
#ifdef CONFIG_S3C_DEV_HSMMC3
	s3c_hsmmc3_def_platdata.cfg_gpio = s5pv210_setup_sdhci3_cfg_gpio;
#endif
}

#else
static inline void s5pv210_default_sdhci0(void) { }
static inline void s5pv210_default_sdhci1(void) { }
static inline void s5pv210_default_sdhci2(void) { }
static inline void s5pv210_default_sdhci3(void) { }

#endif /* CONFIG_S5PV210_SETUP_SDHCI */

=======
>>>>>>> c2fff85e
static inline void s3c_sdhci_setname(int id, char *name)
{
	switch (id) {
#ifdef CONFIG_S3C_DEV_HSMMC
	case 0:
		s3c_device_hsmmc0.name = name;
		break;
#endif
#ifdef CONFIG_S3C_DEV_HSMMC1
	case 1:
		s3c_device_hsmmc1.name = name;
		break;
#endif
#ifdef CONFIG_S3C_DEV_HSMMC2
	case 2:
		s3c_device_hsmmc2.name = name;
		break;
#endif
#ifdef CONFIG_S3C_DEV_HSMMC3
	case 3:
		s3c_device_hsmmc3.name = name;
		break;
#endif
	default:
		break;
	}
}
#endif /* __PLAT_S3C_SDHCI_H */<|MERGE_RESOLUTION|>--- conflicted
+++ resolved
@@ -57,17 +57,6 @@
 extern void s3c64xx_setup_sdhci0_cfg_gpio(struct platform_device *, int w);
 extern void s3c64xx_setup_sdhci1_cfg_gpio(struct platform_device *, int w);
 extern void s3c64xx_setup_sdhci2_cfg_gpio(struct platform_device *, int w);
-<<<<<<< HEAD
-extern void s5pv210_setup_sdhci0_cfg_gpio(struct platform_device *, int w);
-extern void s5pv210_setup_sdhci1_cfg_gpio(struct platform_device *, int w);
-extern void s5pv210_setup_sdhci2_cfg_gpio(struct platform_device *, int w);
-extern void s5pv210_setup_sdhci3_cfg_gpio(struct platform_device *, int w);
-extern void exynos4_setup_sdhci0_cfg_gpio(struct platform_device *, int w);
-extern void exynos4_setup_sdhci1_cfg_gpio(struct platform_device *, int w);
-extern void exynos4_setup_sdhci2_cfg_gpio(struct platform_device *, int w);
-extern void exynos4_setup_sdhci3_cfg_gpio(struct platform_device *, int w);
-=======
->>>>>>> c2fff85e
 
 /* S3C2416 SDHCI setup */
 
@@ -147,48 +136,6 @@
 
 #endif /* CONFIG_S3C64XX_SETUP_SDHCI */
 
-<<<<<<< HEAD
-/* S5PV210 SDHCI setup */
-
-#ifdef CONFIG_S5PV210_SETUP_SDHCI
-static inline void s5pv210_default_sdhci0(void)
-{
-#ifdef CONFIG_S3C_DEV_HSMMC
-	s3c_hsmmc0_def_platdata.cfg_gpio = s5pv210_setup_sdhci0_cfg_gpio;
-#endif
-}
-
-static inline void s5pv210_default_sdhci1(void)
-{
-#ifdef CONFIG_S3C_DEV_HSMMC1
-	s3c_hsmmc1_def_platdata.cfg_gpio = s5pv210_setup_sdhci1_cfg_gpio;
-#endif
-}
-
-static inline void s5pv210_default_sdhci2(void)
-{
-#ifdef CONFIG_S3C_DEV_HSMMC2
-	s3c_hsmmc2_def_platdata.cfg_gpio = s5pv210_setup_sdhci2_cfg_gpio;
-#endif
-}
-
-static inline void s5pv210_default_sdhci3(void)
-{
-#ifdef CONFIG_S3C_DEV_HSMMC3
-	s3c_hsmmc3_def_platdata.cfg_gpio = s5pv210_setup_sdhci3_cfg_gpio;
-#endif
-}
-
-#else
-static inline void s5pv210_default_sdhci0(void) { }
-static inline void s5pv210_default_sdhci1(void) { }
-static inline void s5pv210_default_sdhci2(void) { }
-static inline void s5pv210_default_sdhci3(void) { }
-
-#endif /* CONFIG_S5PV210_SETUP_SDHCI */
-
-=======
->>>>>>> c2fff85e
 static inline void s3c_sdhci_setname(int id, char *name)
 {
 	switch (id) {
