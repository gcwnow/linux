--- conflicted
+++ resolved
@@ -1481,17 +1481,8 @@
 
 	mode->type |= DRM_MODE_TYPE_USERDEF;
 	/* fix up 1368x768: GFT/CVT can't express 1366 width due to alignment */
-<<<<<<< HEAD
-	if (cmd->xres == 1366 && mode->hdisplay == 1368) {
-		mode->hdisplay = 1366;
-		mode->hsync_start--;
-		mode->hsync_end--;
-		drm_mode_set_name(mode);
-	}
-=======
 	if (cmd->xres == 1366)
 		drm_mode_fixup_1366x768(mode);
->>>>>>> a71c9a1c
 	drm_mode_set_crtcinfo(mode, CRTC_INTERLACE_HALVE_V);
 	return mode;
 }
