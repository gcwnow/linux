--- conflicted
+++ resolved
@@ -547,13 +547,7 @@
 void iwlagn_temperature(struct iwl_priv *priv)
 {
 	/* store temperature from correct statistics (in Celsius) */
-<<<<<<< HEAD
-	priv->temperature = le32_to_cpu((iwl_bt_statistics(priv)) ?
-		priv->_agn.statistics_bt.general.common.temperature :
-		priv->_agn.statistics.general.common.temperature);
-=======
 	priv->temperature = le32_to_cpu(priv->statistics.common.temperature);
->>>>>>> d762f438
 	iwl_tt_handler(priv);
 }
 
@@ -2268,15 +2262,6 @@
 /* notification wait support */
 void iwlagn_init_notification_wait(struct iwl_priv *priv,
 				   struct iwl_notification_wait *wait_entry,
-<<<<<<< HEAD
-				   void (*fn)(struct iwl_priv *priv,
-					      struct iwl_rx_packet *pkt),
-				   u8 cmd)
-{
-	wait_entry->fn = fn;
-	wait_entry->cmd = cmd;
-	wait_entry->triggered = false;
-=======
 				   u8 cmd,
 				   void (*fn)(struct iwl_priv *priv,
 					      struct iwl_rx_packet *pkt,
@@ -2288,40 +2273,26 @@
 	wait_entry->cmd = cmd;
 	wait_entry->triggered = false;
 	wait_entry->aborted = false;
->>>>>>> d762f438
 
 	spin_lock_bh(&priv->_agn.notif_wait_lock);
 	list_add(&wait_entry->list, &priv->_agn.notif_waits);
 	spin_unlock_bh(&priv->_agn.notif_wait_lock);
 }
 
-<<<<<<< HEAD
-signed long iwlagn_wait_notification(struct iwl_priv *priv,
-				     struct iwl_notification_wait *wait_entry,
-				     unsigned long timeout)
-=======
 int iwlagn_wait_notification(struct iwl_priv *priv,
 			     struct iwl_notification_wait *wait_entry,
 			     unsigned long timeout)
->>>>>>> d762f438
 {
 	int ret;
 
 	ret = wait_event_timeout(priv->_agn.notif_waitq,
-<<<<<<< HEAD
-				 wait_entry->triggered,
-=======
 				 wait_entry->triggered || wait_entry->aborted,
->>>>>>> d762f438
 				 timeout);
 
 	spin_lock_bh(&priv->_agn.notif_wait_lock);
 	list_del(&wait_entry->list);
 	spin_unlock_bh(&priv->_agn.notif_wait_lock);
 
-<<<<<<< HEAD
-	return ret;
-=======
 	if (wait_entry->aborted)
 		return -EIO;
 
@@ -2329,7 +2300,6 @@
 	if (ret <= 0)
 		return -ETIMEDOUT;
 	return 0;
->>>>>>> d762f438
 }
 
 void iwlagn_remove_notification(struct iwl_priv *priv,
@@ -2338,8 +2308,6 @@
 	spin_lock_bh(&priv->_agn.notif_wait_lock);
 	list_del(&wait_entry->list);
 	spin_unlock_bh(&priv->_agn.notif_wait_lock);
-<<<<<<< HEAD
-=======
 }
 
 int iwlagn_start_device(struct iwl_priv *priv)
@@ -2424,5 +2392,4 @@
 
 	/* Stop the device, and put it in low power state */
 	iwl_apm_stop(priv);
->>>>>>> d762f438
 }