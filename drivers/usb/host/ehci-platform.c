/*
 * Generic platform ehci driver
 *
 * Copyright 2007 Steven Brown <sbrown@cortland.com>
 * Copyright 2010-2012 Hauke Mehrtens <hauke@hauke-m.de>
 *
 * Derived from the ohci-ssb driver
 * Copyright 2007 Michael Buesch <m@bues.ch>
 *
 * Derived from the EHCI-PCI driver
 * Copyright (c) 2000-2004 by David Brownell
 *
 * Derived from the ohci-pci driver
 * Copyright 1999 Roman Weissgaerber
 * Copyright 2000-2002 David Brownell
 * Copyright 1999 Linus Torvalds
 * Copyright 1999 Gregory P. Smith
 *
 * Licensed under the GNU/GPL. See COPYING for details.
 */
#include <linux/dma-mapping.h>
#include <linux/err.h>
#include <linux/kernel.h>
#include <linux/hrtimer.h>
#include <linux/io.h>
#include <linux/module.h>
#include <linux/of.h>
#include <linux/platform_device.h>
#include <linux/usb.h>
#include <linux/usb/hcd.h>
#include <linux/usb/ehci_pdriver.h>

#include "ehci.h"

#define DRIVER_DESC "EHCI generic platform driver"

static const char hcd_name[] = "ehci-platform";

static int ehci_platform_reset(struct usb_hcd *hcd)
{
	struct platform_device *pdev = to_platform_device(hcd->self.controller);
	struct usb_ehci_pdata *pdata = dev_get_platdata(&pdev->dev);
	struct ehci_hcd *ehci = hcd_to_ehci(hcd);
	int retval;

	hcd->has_tt = pdata->has_tt;
	ehci->has_synopsys_hc_bug = pdata->has_synopsys_hc_bug;
	ehci->big_endian_desc = pdata->big_endian_desc;
	ehci->big_endian_mmio = pdata->big_endian_mmio;

	if (pdata->pre_setup) {
		retval = pdata->pre_setup(hcd);
		if (retval < 0)
			return retval;
	}

	ehci->caps = hcd->regs + pdata->caps_offset;
	retval = ehci_setup(hcd);
	if (retval)
		return retval;

	if (pdata->no_io_watchdog)
		ehci->need_io_watchdog = 0;
	return 0;
}

static struct hc_driver __read_mostly ehci_platform_hc_driver;

static const struct ehci_driver_overrides platform_overrides __initconst = {
	.reset =	ehci_platform_reset,
};

static struct usb_ehci_pdata ehci_platform_defaults;

static int ehci_platform_probe(struct platform_device *dev)
{
	struct usb_hcd *hcd;
	struct resource *res_mem;
	struct usb_ehci_pdata *pdata;
	int irq;
	int err;

	if (usb_disabled())
		return -ENODEV;

	/*
	 * use reasonable defaults so platforms don't have to provide these.
	 * with DT probing on ARM, none of these are set.
	 */
	if (!dev_get_platdata(&dev->dev))
		dev->dev.platform_data = &ehci_platform_defaults;

<<<<<<< HEAD
=======
	err = dma_coerce_mask_and_coherent(&dev->dev, DMA_BIT_MASK(32));
	if (err)
		return err;

>>>>>>> d8ec26d7
	pdata = dev_get_platdata(&dev->dev);

	irq = platform_get_irq(dev, 0);
	if (irq < 0) {
		dev_err(&dev->dev, "no irq provided");
		return irq;
	}
	res_mem = platform_get_resource(dev, IORESOURCE_MEM, 0);
	if (!res_mem) {
		dev_err(&dev->dev, "no memory resource provided");
		return -ENXIO;
	}

	if (pdata->power_on) {
		err = pdata->power_on(dev);
		if (err < 0)
			return err;
	}

	hcd = usb_create_hcd(&ehci_platform_hc_driver, &dev->dev,
			     dev_name(&dev->dev));
	if (!hcd) {
		err = -ENOMEM;
		goto err_power;
	}

	hcd->rsrc_start = res_mem->start;
	hcd->rsrc_len = resource_size(res_mem);

	hcd->regs = devm_ioremap_resource(&dev->dev, res_mem);
	if (IS_ERR(hcd->regs)) {
		err = PTR_ERR(hcd->regs);
		goto err_put_hcd;
	}
	err = usb_add_hcd(hcd, irq, IRQF_SHARED);
	if (err)
		goto err_put_hcd;

	platform_set_drvdata(dev, hcd);

	return err;

err_put_hcd:
	usb_put_hcd(hcd);
err_power:
	if (pdata->power_off)
		pdata->power_off(dev);

	return err;
}

static int ehci_platform_remove(struct platform_device *dev)
{
	struct usb_hcd *hcd = platform_get_drvdata(dev);
	struct usb_ehci_pdata *pdata = dev_get_platdata(&dev->dev);

	usb_remove_hcd(hcd);
	usb_put_hcd(hcd);

	if (pdata->power_off)
		pdata->power_off(dev);

	if (pdata == &ehci_platform_defaults)
		dev->dev.platform_data = NULL;

	return 0;
}

#ifdef CONFIG_PM

static int ehci_platform_suspend(struct device *dev)
{
	struct usb_hcd *hcd = dev_get_drvdata(dev);
	struct usb_ehci_pdata *pdata = dev_get_platdata(dev);
	struct platform_device *pdev =
		container_of(dev, struct platform_device, dev);
	bool do_wakeup = device_may_wakeup(dev);
	int ret;

	ret = ehci_suspend(hcd, do_wakeup);

	if (pdata->power_suspend)
		pdata->power_suspend(pdev);

	return ret;
}

static int ehci_platform_resume(struct device *dev)
{
	struct usb_hcd *hcd = dev_get_drvdata(dev);
	struct usb_ehci_pdata *pdata = dev_get_platdata(dev);
	struct platform_device *pdev =
		container_of(dev, struct platform_device, dev);

	if (pdata->power_on) {
		int err = pdata->power_on(pdev);
		if (err < 0)
			return err;
	}

	ehci_resume(hcd, false);
	return 0;
}

#else /* !CONFIG_PM */
#define ehci_platform_suspend	NULL
#define ehci_platform_resume	NULL
#endif /* CONFIG_PM */

static const struct of_device_id vt8500_ehci_ids[] = {
	{ .compatible = "via,vt8500-ehci", },
	{ .compatible = "wm,prizm-ehci", },
	{}
};

static const struct platform_device_id ehci_platform_table[] = {
	{ "ehci-platform", 0 },
	{ }
};
MODULE_DEVICE_TABLE(platform, ehci_platform_table);

static const struct dev_pm_ops ehci_platform_pm_ops = {
	.suspend	= ehci_platform_suspend,
	.resume		= ehci_platform_resume,
};

static struct platform_driver ehci_platform_driver = {
	.id_table	= ehci_platform_table,
	.probe		= ehci_platform_probe,
	.remove		= ehci_platform_remove,
	.shutdown	= usb_hcd_platform_shutdown,
	.driver		= {
		.owner	= THIS_MODULE,
		.name	= "ehci-platform",
		.pm	= &ehci_platform_pm_ops,
		.of_match_table = vt8500_ehci_ids,
	}
};

static int __init ehci_platform_init(void)
{
	if (usb_disabled())
		return -ENODEV;

	pr_info("%s: " DRIVER_DESC "\n", hcd_name);

	ehci_init_driver(&ehci_platform_hc_driver, &platform_overrides);
	return platform_driver_register(&ehci_platform_driver);
}
module_init(ehci_platform_init);

static void __exit ehci_platform_cleanup(void)
{
	platform_driver_unregister(&ehci_platform_driver);
}
module_exit(ehci_platform_cleanup);

MODULE_DESCRIPTION(DRIVER_DESC);
MODULE_AUTHOR("Hauke Mehrtens");
MODULE_AUTHOR("Alan Stern");
MODULE_LICENSE("GPL");<|MERGE_RESOLUTION|>--- conflicted
+++ resolved
@@ -90,13 +90,10 @@
 	if (!dev_get_platdata(&dev->dev))
 		dev->dev.platform_data = &ehci_platform_defaults;
 
-<<<<<<< HEAD
-=======
 	err = dma_coerce_mask_and_coherent(&dev->dev, DMA_BIT_MASK(32));
 	if (err)
 		return err;
 
->>>>>>> d8ec26d7
 	pdata = dev_get_platdata(&dev->dev);
 
 	irq = platform_get_irq(dev, 0);
